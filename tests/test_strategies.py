--- conflicted
+++ resolved
@@ -1,13 +1,4 @@
-<<<<<<< HEAD
-dreimport sys
-import os
-
-sys.path.insert(
-    0, os.path.abspath(os.path.join(os.path.dirname(__file__), "..", "src"))
-)
-=======
 """Tests for strategy functionality."""
->>>>>>> befef002
 
 import pandas as pd
 import pytest
